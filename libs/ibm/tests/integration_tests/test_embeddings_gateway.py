--- conflicted
+++ resolved
@@ -14,14 +14,7 @@
 
 @pytest.mark.skip("Until not released on us-south, should be skipped.")
 class TestEmbeddingsGateway:
-<<<<<<< HEAD
     documents = ("What is a generative ai?", "What is a loan and how does it works?")
-=======
-    documents = (
-        "What is a generative ai?",
-        "What is a loan and how does it works?",
-    )
->>>>>>> c3f4b25e
 
     def test_embedding_model_gateway_init_credentials(self) -> None:
         watsonx_embedding = WatsonxEmbeddings(
