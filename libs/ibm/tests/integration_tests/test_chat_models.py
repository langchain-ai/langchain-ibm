--- conflicted
+++ resolved
@@ -268,17 +268,7 @@
 def test_21_tool_choice() -> None:
     """Test that tool choice is respected."""
 
-<<<<<<< HEAD
     chat = ChatWatsonx(model_id=MODEL_ID_TOOL, url=URL, project_id=WX_PROJECT_ID)
-=======
-    params = {GenTextParamsMetaNames.MAX_NEW_TOKENS: 500}
-    chat = ChatWatsonx(
-        model_id=MODEL_ID,
-        url=URL,  # type: ignore[arg-type]
-        project_id=WX_PROJECT_ID,
-        params=params,
-    )
->>>>>>> 240f3706
 
     class Person(BaseModel):
         name: str
@@ -301,17 +291,7 @@
 def test_22_tool_choice_dict() -> None:
     """Test that tool choice is respected just passing in True."""
 
-<<<<<<< HEAD
     chat = ChatWatsonx(model_id=MODEL_ID_TOOL, url=URL, project_id=WX_PROJECT_ID)
-=======
-    params = {GenTextParamsMetaNames.MAX_NEW_TOKENS: 500}
-    chat = ChatWatsonx(
-        model_id=MODEL_ID,
-        url=URL,  # type: ignore[arg-type]
-        project_id=WX_PROJECT_ID,
-        params=params,
-    )
->>>>>>> 240f3706
 
     class Person(BaseModel):
         name: str
@@ -340,10 +320,6 @@
         model_id=MODEL_ID_TOOL,
         url=URL,  # type: ignore[arg-type]
         project_id=WX_PROJECT_ID,
-<<<<<<< HEAD
-=======
-        params=params,
->>>>>>> 240f3706
     )
     from langchain_core.tools import tool
 
@@ -390,10 +366,6 @@
         model_id=MODEL_ID_TOOL,
         url=URL,  # type: ignore[arg-type]
         project_id=WX_PROJECT_ID,
-<<<<<<< HEAD
-=======
-        params=params,
->>>>>>> 240f3706
     )
 
     class Person(BaseModel):
