"""Test WatsonxLLM API wrapper.

You'll need to set WATSONX_APIKEY and WATSONX_PROJECT_ID environment variables.
"""

import os

from ibm_watsonx_ai import APIClient, Credentials  # type: ignore
from ibm_watsonx_ai.foundation_models import Model, ModelInference  # type: ignore
from ibm_watsonx_ai.foundation_models.utils.enums import (  # type: ignore
    DecodingMethods,
)
from ibm_watsonx_ai.metanames import GenTextParamsMetaNames  # type: ignore
from langchain_core.outputs import LLMResult

from langchain_ibm import WatsonxLLM

WX_APIKEY = os.environ.get("WATSONX_APIKEY", "")
WX_PROJECT_ID = os.environ.get("WATSONX_PROJECT_ID", "")
MODEL_ID = "ibm/granite-3-3-8b-instruct"
MODEL_ID_2 = "google/flan-t5-xl"


def test_watsonxllm_invoke() -> None:
    watsonxllm = WatsonxLLM(
        model_id=MODEL_ID,
        url="https://us-south.ml.cloud.ibm.com",  # type: ignore[arg-type]
        project_id=WX_PROJECT_ID,
    )
    response = watsonxllm.invoke("What color sunflower is?")
    print(f"\nResponse: {response}")
    assert isinstance(response, str)
    assert len(response) > 0


def test_watsonxllm_invoke_with_params() -> None:
    parameters = {GenTextParamsMetaNames.MAX_NEW_TOKENS: 4}

    watsonxllm = WatsonxLLM(
        model_id=MODEL_ID_2,
        url="https://us-south.ml.cloud.ibm.com",  # type: ignore[arg-type]
        project_id=WX_PROJECT_ID,
        params=parameters,
    )
    response = watsonxllm.invoke("Write: 'ttttttttttttt'?")
    print(f"\nResponse: {response}")
    assert isinstance(response, str)
    assert 0 < len(response) < 5


def test_watsonxllm_invoke_with_params_2() -> None:
    parameters = {
        GenTextParamsMetaNames.DECODING_METHOD: "sample",
        GenTextParamsMetaNames.MAX_NEW_TOKENS: 10,
        GenTextParamsMetaNames.MIN_NEW_TOKENS: 5,
    }

    watsonxllm = WatsonxLLM(
        model_id=MODEL_ID,
        url="https://us-south.ml.cloud.ibm.com",  # type: ignore[arg-type]
        project_id=WX_PROJECT_ID,
    )
    response = watsonxllm.invoke("What color sunflower is?", params=parameters)
    print(f"\nResponse: {response}")
    assert isinstance(response, str)
    assert len(response) > 0


def test_watsonxllm_invoke_with_params_3() -> None:
    parameters_1 = {
        GenTextParamsMetaNames.DECODING_METHOD: "sample",
        GenTextParamsMetaNames.MAX_NEW_TOKENS: 10,
    }
    parameters_2 = {
        GenTextParamsMetaNames.MIN_NEW_TOKENS: 5,
    }

    watsonxllm = WatsonxLLM(
        model_id=MODEL_ID,
        url="https://us-south.ml.cloud.ibm.com",  # type: ignore[arg-type]
        project_id=WX_PROJECT_ID,
        params=parameters_1,
    )
    response = watsonxllm.invoke("What color sunflower is?", params=parameters_2)
    print(f"\nResponse: {response}")
    assert isinstance(response, str)
    assert len(response) > 0


def test_watsonxllm_invoke_with_params_4() -> None:
    parameters_1 = {
        GenTextParamsMetaNames.DECODING_METHOD: "sample",
        GenTextParamsMetaNames.MAX_NEW_TOKENS: 10,
    }
    parameters_2 = {
        "temperature": 0.6,
    }

    watsonxllm = WatsonxLLM(
        model_id=MODEL_ID,
        url="https://us-south.ml.cloud.ibm.com",  # type: ignore[arg-type]
        project_id=WX_PROJECT_ID,
        params=parameters_1,
    )
    response = watsonxllm.invoke("What color sunflower is?", **parameters_2)  # type: ignore[arg-type]
    print(f"\nResponse: {response}")
    assert isinstance(response, str)
    assert len(response) > 0


def test_watsonxllm_invoke_with_params_5_diff() -> None:
    parameters_1 = {
        GenTextParamsMetaNames.MAX_NEW_TOKENS: 5,
    }
    parameters_2 = {
        GenTextParamsMetaNames.MAX_NEW_TOKENS: 10,
    }

    watsonxllm = WatsonxLLM(
        model_id=MODEL_ID_2,
        url="https://us-south.ml.cloud.ibm.com",  # type: ignore[arg-type]
        project_id=WX_PROJECT_ID,
        params=parameters_1,
    )
    response_1 = watsonxllm.invoke("Please write 'ttttttttttttttttttttttt'?")
    print(f"\nResponse 1: {response_1}")
    assert isinstance(response_1, str)
    assert 3 < len(response_1) < 5
    response_2 = watsonxllm.invoke(
        "Please write 'ttttttttttttttttttttttt'?", params=parameters_2
    )
    print(f"\nResponse 2: {response_2}")
    assert isinstance(response_2, str)
    assert 8 < len(response_2) < 10


def test_watsonxllm_generate() -> None:
    watsonxllm = WatsonxLLM(
        model_id=MODEL_ID,
        url="https://us-south.ml.cloud.ibm.com",  # type: ignore[arg-type]
        project_id=WX_PROJECT_ID,
    )
    response = watsonxllm.generate(["What color sunflower is?"])
    print(f"\nResponse: {response}")
    response_text = response.generations[0][0].text
    print(f"Response text: {response_text}")
    assert isinstance(response, LLMResult)
    assert len(response_text) > 0


def test_watsonxllm_generate_with_param() -> None:
    parameters = {
        GenTextParamsMetaNames.DECODING_METHOD: "sample",
        GenTextParamsMetaNames.MAX_NEW_TOKENS: 10,
        GenTextParamsMetaNames.MIN_NEW_TOKENS: 5,
    }
    watsonxllm = WatsonxLLM(
        model_id=MODEL_ID,
        url="https://us-south.ml.cloud.ibm.com",  # type: ignore[arg-type]
        project_id=WX_PROJECT_ID,
    )
    response = watsonxllm.generate(["What color sunflower is?"], params=parameters)
    print(f"\nResponse: {response}")
    response_text = response.generations[0][0].text
    print(f"Response text: {response_text}")
    assert isinstance(response, LLMResult)
    assert len(response_text) > 0


def test_watsonxllm_generate_with_multiple_prompts() -> None:
    watsonxllm = WatsonxLLM(
        model_id=MODEL_ID,
        url="https://us-south.ml.cloud.ibm.com",  # type: ignore[arg-type]
        project_id=WX_PROJECT_ID,
    )
    response = watsonxllm.generate(
        ["What color sunflower is?", "What color turtle is?"]
    )
    print(f"\nResponse: {response}")
    response_text = response.generations[0][0].text
    print(f"Response text: {response_text}")
    assert isinstance(response, LLMResult)
    assert len(response_text) > 0


def test_watsonxllm_invoke_with_guardrails() -> None:
    watsonxllm = WatsonxLLM(
        model_id=MODEL_ID,
        url="https://us-south.ml.cloud.ibm.com",  # type: ignore[arg-type]
        project_id=WX_PROJECT_ID,
    )
    response = watsonxllm.invoke("What color sunflower is?", guardrails=True)
    print(f"\nResponse: {response}")
    assert isinstance(response, str)
    assert len(response) > 0


def test_watsonxllm_invoke_with_streaming() -> None:
    watsonxllm = WatsonxLLM(
        model_id=MODEL_ID,
        url="https://us-south.ml.cloud.ibm.com",  # type: ignore[arg-type]
        project_id=WX_PROJECT_ID,
        streaming=True,
    )
    response = watsonxllm.invoke("What color sunflower is?")
    assert isinstance(response, str)


def test_watsonxllm_generate_stream() -> None:
    watsonxllm = WatsonxLLM(
        model_id=MODEL_ID,
        url="https://us-south.ml.cloud.ibm.com",  # type: ignore[arg-type]
        project_id=WX_PROJECT_ID,
    )
    response = watsonxllm.generate(["What color sunflower is?"], stream=True)
    print(f"\nResponse: {response}")
    response_text = response.generations[0][0].text
    print(f"Response text: {response_text}")
    assert isinstance(response, LLMResult)
    assert len(response_text) > 0


def test_watsonxllm_stream() -> None:
    watsonxllm = WatsonxLLM(
        model_id=MODEL_ID,
        url="https://us-south.ml.cloud.ibm.com",  # type: ignore[arg-type]
        project_id=WX_PROJECT_ID,
    )
    stream_response = watsonxllm.stream("What color sunflower is?")

    linked_text_stream = ""
    for chunk in stream_response:
        assert isinstance(
            chunk, str
        ), f"chunk expect type '{str}', actual '{type(chunk)}'"
        linked_text_stream += chunk
    print(f"Linked text stream: {linked_text_stream}")
    assert linked_text_stream


async def test_watsonxllm_astream() -> None:
    watsonxllm = WatsonxLLM(
        model_id=MODEL_ID,
        url="https://us-south.ml.cloud.ibm.com",  # type: ignore[arg-type]
        project_id=WX_PROJECT_ID,
    )

    stream_response = watsonxllm.astream("What color sunflower is?")

    linked_text_stream = ""
    async for chunk in stream_response:
        assert isinstance(
            chunk, str
        ), f"chunk expect type '{str}', actual '{type(chunk)}'"
        linked_text_stream += chunk

    assert len(linked_text_stream) > 0


def test_watsonxllm_stream_with_kwargs() -> None:
    watsonxllm = WatsonxLLM(
        model_id=MODEL_ID,
        url="https://us-south.ml.cloud.ibm.com",  # type: ignore[arg-type]
        project_id=WX_PROJECT_ID,
    )
    stream_response = watsonxllm.stream("What color sunflower is?", raw_response=True)

    for chunk in stream_response:
        assert isinstance(
            chunk, str
        ), f"chunk expect type '{str}', actual '{type(chunk)}'"


def test_watsonxllm_stream_with_params() -> None:
    parameters = {
        GenTextParamsMetaNames.DECODING_METHOD: "greedy",
        GenTextParamsMetaNames.MAX_NEW_TOKENS: 10,
        GenTextParamsMetaNames.MIN_NEW_TOKENS: 5,
    }
    watsonxllm = WatsonxLLM(
        model_id=MODEL_ID,
        url="https://us-south.ml.cloud.ibm.com",  # type: ignore[arg-type]
        project_id=WX_PROJECT_ID,
        params=parameters,
    )
    response = watsonxllm.invoke("What color sunflower is?")
    print(f"\nResponse: {response}")

    stream_response = watsonxllm.stream("What color sunflower is?")

    linked_text_stream = ""
    for chunk in stream_response:
        assert isinstance(
            chunk, str
        ), f"chunk expect type '{str}', actual '{type(chunk)}'"
        linked_text_stream += chunk
    print(f"Linked text stream: {linked_text_stream}")
    assert (
        response == linked_text_stream
    ), "Linked text stream are not the same as generated text"


def test_watsonxllm_stream_with_params_2() -> None:
    parameters = {
        GenTextParamsMetaNames.DECODING_METHOD: "greedy",
        GenTextParamsMetaNames.MAX_NEW_TOKENS: 10,
        GenTextParamsMetaNames.MIN_NEW_TOKENS: 5,
    }
    watsonxllm = WatsonxLLM(
        model_id=MODEL_ID,
        url="https://us-south.ml.cloud.ibm.com",  # type: ignore[arg-type]
        project_id=WX_PROJECT_ID,
    )
    stream_response = watsonxllm.stream("What color sunflower is?", params=parameters)

    for chunk in stream_response:
        assert isinstance(
            chunk, str
        ), f"chunk expect type '{str}', actual '{type(chunk)}'"
        print(chunk)


def test_watsonxllm_stream_with_params_3() -> None:
    parameters_1 = {
        GenTextParamsMetaNames.DECODING_METHOD: "sample",
        GenTextParamsMetaNames.MAX_NEW_TOKENS: 10,
    }
    parameters_2 = {
        GenTextParamsMetaNames.MIN_NEW_TOKENS: 5,
    }
    watsonxllm = WatsonxLLM(
        model_id=MODEL_ID,
        url="https://us-south.ml.cloud.ibm.com",  # type: ignore[arg-type]
        project_id=WX_PROJECT_ID,
        params=parameters_1,
    )
    stream_response = watsonxllm.stream("What color sunflower is?", params=parameters_2)

    for chunk in stream_response:
        assert isinstance(
            chunk, str
        ), f"chunk expect type '{str}', actual '{type(chunk)}'"
        print(chunk)


def test_watsonxllm_stream_with_params_4() -> None:
    parameters_1 = {
        GenTextParamsMetaNames.DECODING_METHOD: "sample",
        GenTextParamsMetaNames.MAX_NEW_TOKENS: 10,
    }
    parameters_2 = {
        "temperature": 0.6,
    }
    watsonxllm = WatsonxLLM(
        model_id=MODEL_ID,
        url="https://us-south.ml.cloud.ibm.com",  # type: ignore[arg-type]
        project_id=WX_PROJECT_ID,
        params=parameters_1,
    )
    stream_response = watsonxllm.stream("What color sunflower is?", **parameters_2)  # type: ignore[arg-type]

    for chunk in stream_response:
        assert isinstance(
            chunk, str
        ), f"chunk expect type '{str}', actual '{type(chunk)}'"
        print(chunk)


def test_watsonxllm_invoke_from_wx_model() -> None:
    model = Model(
        model_id=MODEL_ID,
        credentials={
            "apikey": WX_APIKEY,
            "url": "https://us-south.ml.cloud.ibm.com",
        },
        project_id=WX_PROJECT_ID,
    )
    watsonxllm = WatsonxLLM(watsonx_model=model)
    response = watsonxllm.invoke("What color sunflower is?")
    print(f"\nResponse: {response}")
    assert isinstance(response, str)
    assert len(response) > 0


def test_watsonxllm_invoke_from_wx_model_inference() -> None:
    credentials = Credentials(
        api_key=WX_APIKEY, url="https://us-south.ml.cloud.ibm.com"
    )
    model = ModelInference(
        model_id=MODEL_ID,
        credentials=credentials,
        project_id=WX_PROJECT_ID,
    )
    watsonxllm = WatsonxLLM(watsonx_model=model)
    response = watsonxllm.invoke("What color sunflower is?")
    print(f"\nResponse: {response}")
    assert isinstance(response, str)
    assert len(response) > 0


def test_watsonxllm_invoke_from_wx_model_inference_with_params() -> None:
    parameters = {
        GenTextParamsMetaNames.DECODING_METHOD: "sample",
        GenTextParamsMetaNames.MAX_NEW_TOKENS: 100,
        GenTextParamsMetaNames.MIN_NEW_TOKENS: 10,
        GenTextParamsMetaNames.TEMPERATURE: 0.5,
        GenTextParamsMetaNames.TOP_K: 50,
        GenTextParamsMetaNames.TOP_P: 1,
    }
    model = ModelInference(
        model_id=MODEL_ID,
        credentials={
            "apikey": WX_APIKEY,
            "url": "https://us-south.ml.cloud.ibm.com",
        },
        project_id=WX_PROJECT_ID,
        params=parameters,
    )
    watsonxllm = WatsonxLLM(watsonx_model=model)
    response = watsonxllm.invoke("What color sunflower is?")
    print(f"\nResponse: {response}")
    assert isinstance(response, str)
    assert len(response) > 0


def test_watsonxllm_invoke_from_wx_model_inference_with_params_as_enum() -> None:
    parameters = {
        GenTextParamsMetaNames.DECODING_METHOD: DecodingMethods.GREEDY,
        GenTextParamsMetaNames.MAX_NEW_TOKENS: 100,
        GenTextParamsMetaNames.MIN_NEW_TOKENS: 10,
        GenTextParamsMetaNames.TEMPERATURE: 0.5,
        GenTextParamsMetaNames.TOP_K: 50,
        GenTextParamsMetaNames.TOP_P: 1,
    }
    model = ModelInference(
<<<<<<< HEAD
        model_id=ModelTypes.FLAN_T5_XL,
=======
        model_id=MODEL_ID,
>>>>>>> 776e0cc7
        credentials={
            "apikey": WX_APIKEY,
            "url": "https://us-south.ml.cloud.ibm.com",
        },
        project_id=WX_PROJECT_ID,
        params=parameters,
    )
    watsonxllm = WatsonxLLM(watsonx_model=model)
    response = watsonxllm.invoke("What color sunflower is?")
    print(f"\nResponse: {response}")
    assert isinstance(response, str)
    assert len(response) > 0


async def test_watsonx_ainvoke() -> None:
    watsonxllm = WatsonxLLM(
        model_id=MODEL_ID,
        url="https://us-south.ml.cloud.ibm.com",  # type: ignore[arg-type]
        project_id=WX_PROJECT_ID,
    )
    response = await watsonxllm.ainvoke("What color sunflower is?")
    assert isinstance(response, str)


async def test_watsonx_acall() -> None:
    watsonxllm = WatsonxLLM(
        model_id=MODEL_ID,
        url="https://us-south.ml.cloud.ibm.com",  # type: ignore[arg-type]
        project_id=WX_PROJECT_ID,
    )
    response = await watsonxllm._acall("what is the color of the grass?")
    assert "green" in response.lower()


async def test_watsonx_agenerate() -> None:
    watsonxllm = WatsonxLLM(
        model_id=MODEL_ID,
        url="https://us-south.ml.cloud.ibm.com",  # type: ignore[arg-type]
        project_id=WX_PROJECT_ID,
    )
    response = await watsonxllm.agenerate(
        ["What color sunflower is?", "What color turtle is?"]
    )
    assert len(response.generations) > 0
    assert response.llm_output["token_usage"]["generated_token_count"] != 0  # type: ignore


async def test_watsonx_agenerate_with_stream() -> None:
    watsonxllm = WatsonxLLM(
        model_id=MODEL_ID,
        url="https://us-south.ml.cloud.ibm.com",  # type: ignore[arg-type]
        project_id=WX_PROJECT_ID,
    )
    response = await watsonxllm.agenerate(["What color sunflower is?"], stream=True)
    assert "yellow" in response.generations[0][0].text.lower()


def test_get_num_tokens() -> None:
    watsonxllm = WatsonxLLM(
        model_id=MODEL_ID,
        url="https://us-south.ml.cloud.ibm.com",  # type: ignore[arg-type]
        project_id=WX_PROJECT_ID,
    )
    num_tokens = watsonxllm.get_num_tokens("What color sunflower is?")
    assert num_tokens > 0


def test_init_with_client() -> None:
    watsonx_client = APIClient(
        credentials={
            "url": "https://us-south.ml.cloud.ibm.com",
            "apikey": WX_APIKEY,
        }
    )
    watsonxllm = WatsonxLLM(
        model_id=MODEL_ID,
        watsonx_client=watsonx_client,
        project_id=WX_PROJECT_ID,
    )
    response = watsonxllm.invoke("What color sunflower is?")
    print(f"\nResponse: {response}")
    assert isinstance(response, str)
    assert len(response) > 0


def test_moderations_generate() -> None:
    guardrails_hap_params = {"input": False, "output": True}
    guardrails_pii_params = {"input": False, "output": True}

    watsonxllm = WatsonxLLM(
        model_id="meta-llama/llama-3-3-70b-instruct",
        url="https://us-south.ml.cloud.ibm.com",  # type: ignore[arg-type]
        project_id=WX_PROJECT_ID,
    )
    response = watsonxllm.generate(
        [
            "Please repeat the words in [], do not trim space.\n"
            "[ I hate this damn world. ]"
        ],
        guardrails=True,
        guardrails_pii_params=guardrails_pii_params,
        guardrails_hap_params=guardrails_hap_params,
    )

    assert response
    assert response.generations[0][0].generation_info["moderations"]  # type: ignore[index]<|MERGE_RESOLUTION|>--- conflicted
+++ resolved
@@ -433,11 +433,7 @@
         GenTextParamsMetaNames.TOP_P: 1,
     }
     model = ModelInference(
-<<<<<<< HEAD
-        model_id=ModelTypes.FLAN_T5_XL,
-=======
-        model_id=MODEL_ID,
->>>>>>> 776e0cc7
+        model_id=MODEL_ID,
         credentials={
             "apikey": WX_APIKEY,
             "url": "https://us-south.ml.cloud.ibm.com",
