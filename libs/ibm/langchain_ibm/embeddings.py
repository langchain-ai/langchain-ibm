--- conflicted
+++ resolved
@@ -157,49 +157,6 @@
                     "Please specify exactly one of these parameters when "
                     "initializing WatsonxEmbeddings."
                 )
-<<<<<<< HEAD
-            check_for_attribute(self.url, "url", "WATSONX_URL")
-
-            if self.url.get_secret_value() in APIClient.PLATFORM_URLS_MAP:
-                if not self.token and not self.apikey:
-                    raise ValueError(
-                        "Did not find 'apikey' or 'token',"
-                        " please add an environment variable"
-                        " `WATSONX_APIKEY` or 'WATSONX_TOKEN' "
-                        "which contains it,"
-                        " or pass 'apikey' or 'token'"
-                        " as a named parameter."
-                    )
-            else:
-                if not self.token and not self.password and not self.apikey:
-                    raise ValueError(
-                        "Did not find 'token', 'password' or 'apikey',"
-                        " please add an environment variable"
-                        " `WATSONX_TOKEN`, 'WATSONX_PASSWORD' or 'WATSONX_APIKEY' "
-                        "which contains it,"
-                        " or pass 'token', 'password' or 'apikey'"
-                        " as a named parameter."
-                    )
-                elif self.token:
-                    check_for_attribute(self.token, "token", "WATSONX_TOKEN")
-                elif self.password:
-                    check_for_attribute(self.password, "password", "WATSONX_PASSWORD")
-                    check_for_attribute(self.username, "username", "WATSONX_USERNAME")
-                elif self.apikey:
-                    check_for_attribute(self.apikey, "apikey", "WATSONX_APIKEY")
-                    check_for_attribute(self.username, "username", "WATSONX_USERNAME")
-
-            credentials = Credentials(
-                url=self.url.get_secret_value() if self.url else None,
-                api_key=self.apikey.get_secret_value() if self.apikey else None,
-                token=self.token.get_secret_value() if self.token else None,
-                password=self.password.get_secret_value() if self.password else None,
-                username=self.username.get_secret_value() if self.username else None,
-                instance_id=self.instance_id.get_secret_value()
-                if self.instance_id
-                else None,
-                version=self.version.get_secret_value() if self.version else None,
-=======
             credentials = resolve_watsonx_credentials(
                 url=self.url,
                 apikey=self.apikey,
@@ -208,7 +165,6 @@
                 username=self.username,
                 instance_id=self.instance_id,
                 version=self.version,
->>>>>>> 735c8a02
                 verify=self.verify,
             )
             if self.model is not None:
