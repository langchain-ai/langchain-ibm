--- conflicted
+++ resolved
@@ -116,7 +116,7 @@
 
     watsonx_model: ModelInference = Field(default=None, exclude=True)  #: :meta private:
 
-    watsonx_client: Optional[APIClient] = Field(default=None, exclude=True)
+    watsonx_client: Optional[APIClient] = Field(default=None)
 
     model_config = ConfigDict(
         extra="forbid",
@@ -152,7 +152,6 @@
     @model_validator(mode="after")
     def validate_environment(self) -> Self:
         """Validate that credentials and python package exists in environment."""
-<<<<<<< HEAD
         if isinstance(self.watsonx_model, (ModelInference, Model)):
             self.model_id = getattr(self.watsonx_model, "model_id")
             self.deployment_id = getattr(self.watsonx_model, "deployment_id", "")
@@ -162,23 +161,6 @@
             )
             self.space_id = getattr(
                 getattr(self.watsonx_model, "_client"), "default_space_id"
-=======
-        if isinstance(values.get("watsonx_model"), (ModelInference, Model)):
-            values["model_id"] = getattr(values["watsonx_model"], "model_id")
-            values["deployment_id"] = (
-                getattr(values["watsonx_model"], "deployment_id", "") or ""
-            )
-            values["project_id"] = (
-                getattr(
-                    getattr(values["watsonx_model"], "_client"),
-                    "default_project_id",
-                )
-                or ""
-            )
-            values["space_id"] = (
-                getattr(getattr(values["watsonx_model"], "_client"), "default_space_id")
-                or ""
->>>>>>> 4c541b38
             )
             self.params = getattr(self.watsonx_model, "params")
 
