--- conflicted
+++ resolved
@@ -1297,15 +1297,9 @@
         _prompt_tokens_included = False
 
         for chunk in chunk_iter:
-<<<<<<< HEAD
-            chunk_ = chunk if isinstance(chunk, dict) else chunk.model_dump()
-            generation_chunk = _convert_chunk_to_generation_chunk(
-                chunk_,
-=======
             chunk_data = chunk if isinstance(chunk, dict) else chunk.model_dump()
             generation_chunk = _convert_chunk_to_generation_chunk(
                 chunk_data,
->>>>>>> c3f4b25e
                 default_chunk_class,
                 is_first_tool_chunk=is_first_tool_chunk,
                 _prompt_tokens_included=_prompt_tokens_included,
@@ -1369,15 +1363,9 @@
         _prompt_tokens_included = False
 
         async for chunk in chunk_iter:
-<<<<<<< HEAD
-            chunk_ = chunk if isinstance(chunk, dict) else chunk.model_dump()
-            generation_chunk = _convert_chunk_to_generation_chunk(
-                chunk_,
-=======
             chunk_data = chunk if isinstance(chunk, dict) else chunk.model_dump()
             generation_chunk = _convert_chunk_to_generation_chunk(
                 chunk_data,
->>>>>>> c3f4b25e
                 default_chunk_class,
                 is_first_tool_chunk=is_first_tool_chunk,
                 _prompt_tokens_included=_prompt_tokens_included,
