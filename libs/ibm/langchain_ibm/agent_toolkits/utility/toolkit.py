"""IBM watsonx.ai Toolkit wrapper."""

from typing import (
    Any,
    Dict,
    List,
    Optional,
    Type,
    Union,
)

from ibm_watsonx_ai import APIClient  # type: ignore
from ibm_watsonx_ai.foundation_models.utils import (  # type: ignore
    Tool,
    Toolkit,
)
from langchain_core.callbacks import CallbackManagerForToolRun
from langchain_core.tools.base import BaseTool, BaseToolkit
from langchain_core.utils.utils import secret_from_env
from pydantic import (
    BaseModel,
    ConfigDict,
    Field,
    PrivateAttr,
    SecretStr,
    create_model,
    model_validator,
)
from typing_extensions import Self

from langchain_ibm.utils import resolve_watsonx_credentials

from .utils import convert_to_watsonx_tool


class WatsonxTool(BaseTool):
    """IBM watsonx.ai Tool."""

    name: str
    """Name of the tool."""

    description: str
    """Description of what the tool is used for."""

    agent_description: Optional[str] = None
    """The precise instruction to agent LLMs 
    and should be treated as part of the system prompt."""

    tool_input_schema: Optional[Dict] = None
    """Schema of the input that is provided when running the tool if applicable."""

    tool_config_schema: Optional[Dict] = None
    """Schema of the config that can be provided when running the tool if applicable."""

    tool_config: Optional[Dict] = None
    """Config properties to be used when running a tool if applicable."""

    args_schema: Type[BaseModel] = BaseModel

    _watsonx_tool: Optional[Tool] = PrivateAttr(default=None)  #: :meta private:

    watsonx_client: APIClient = Field(exclude=True)

    @model_validator(mode="after")
    def validate_tool(self) -> Self:
        self._watsonx_tool = Tool(
            api_client=self.watsonx_client,
            name=self.name,
            description=self.description,
            agent_description=self.agent_description,
            input_schema=self.tool_input_schema,
            config_schema=self.tool_config_schema,
        )
        converted_tool = convert_to_watsonx_tool(self)
        json_schema = converted_tool["function"]["parameters"]
        self.args_schema = _json_schema_to_pydantic_model(
            name="ToolArgsSchema", schema=json_schema
        )

        return self

    def _run(
        self,
        *args: Any,
        run_manager: Optional[CallbackManagerForToolRun] = None,
        **kwargs: Any,
    ) -> dict:
        """Run the tool."""
        if self.tool_input_schema is None:
            input = kwargs.get("input") or args[0]
        else:
            input = {
                k: v
                for k, v in kwargs.items()
                if k in self.tool_input_schema["properties"]
            }

        return self._watsonx_tool.run(input, self.tool_config)  # type: ignore[union-attr]

    def set_tool_config(self, tool_config: dict) -> None:
        """Set tool config properties.

        Example:
        .. code-block:: python

            google_search = watsonx_toolkit.get_tool("GoogleSearch")
            print(google_search.tool_config_schema)
            tool_config = {
                "maxResults": 3
            }
            google_search.set_tool_config(tool_config)

        """
        self.tool_config = tool_config


class WatsonxToolkit(BaseToolkit):
    """IBM watsonx.ai Toolkit.

    .. dropdown:: Setup
        :open:

        To use, you should have ``langchain_ibm`` python package installed,
        and the environment variable ``WATSONX_APIKEY`` set with your API key, or pass
        it as a named parameter to the constructor.

        .. code-block:: bash

            pip install -U langchain-ibm
            export WATSONX_APIKEY="your-api-key"


    Example:
        .. code-block:: python

            from langchain_ibm.agent_toolkits.utility import WatsonxToolkit

            watsonx_toolkit = WatsonxToolkit(
                url="https://us-south.ml.cloud.ibm.com",
                apikey="*****",
            )
            tools = watsonx_toolkit.get_tools()

            google_search = watsonx_toolkit.get_tool(tool_name="GoogleSearch")

            tool_config = {
                "maxResults": 3,
            }
            google_search.set_tool_config(tool_config)
            input = {
                "input": "Search IBM",
            }
            search_result = google_search.invoke(input)

    """

    project_id: Optional[str] = None
    """ID of the watsonx.ai Studio project."""

    space_id: Optional[str] = None
    """ID of the watsonx.ai Studio space."""

    url: SecretStr = Field(
        alias="url",
        default_factory=secret_from_env("WATSONX_URL", default=None),  # type: ignore[assignment]
    )
    """URL to the watsonx.ai Runtime."""

    apikey: Optional[SecretStr] = Field(
        alias="apikey", default_factory=secret_from_env("WATSONX_APIKEY", default=None)
    )
    """API key to the watsonx.ai Runtime."""

    token: Optional[SecretStr] = Field(
        alias="token", default_factory=secret_from_env("WATSONX_TOKEN", default=None)
    )
    """Token to the watsonx.ai Runtime."""

    password: Optional[SecretStr] = Field(
        alias="password",
        default_factory=secret_from_env("WATSONX_PASSWORD", default=None),
    )
    """Password to the CPD instance."""

    username: Optional[SecretStr] = Field(
        alias="username",
        default_factory=secret_from_env("WATSONX_USERNAME", default=None),
    )
    """Username to the CPD instance."""

    instance_id: Optional[SecretStr] = Field(
        alias="instance_id",
        default_factory=secret_from_env("WATSONX_INSTANCE_ID", default=None),
    )
    """Instance_id of the CPD instance."""

    version: Optional[SecretStr] = None
    """Version of the CPD instance."""

    verify: Union[str, bool, None] = None
    """You can pass one of following as verify:
        * the path to a CA_BUNDLE file
        * the path of directory with certificates of trusted CAs
        * True - default path to truststore will be taken
        * False - no verification will be made"""

    _tools: Optional[List[WatsonxTool]] = None
    """Tools in the toolkit."""

    _watsonx_toolkit: Optional[Toolkit] = PrivateAttr(default=None)  #: :meta private:

    watsonx_client: Optional[APIClient] = Field(default=None, exclude=True)

    model_config = ConfigDict(arbitrary_types_allowed=True)

    @model_validator(mode="after")
    def validate_environment(self) -> Self:
        """Validate that credentials and python package exists in environment."""
        if isinstance(self.watsonx_client, APIClient):
            self._watsonx_toolkit = Toolkit(self.watsonx_client)
        else:
<<<<<<< HEAD
            check_for_attribute(self.url, "url", "WATSONX_URL")

            if self.url.get_secret_value() in APIClient.PLATFORM_URLS_MAP:
                if not self.token and not self.apikey:
                    raise ValueError(
                        "Did not find 'apikey' or 'token',"
                        " please add an environment variable"
                        " `WATSONX_APIKEY` or 'WATSONX_TOKEN' "
                        "which contains it,"
                        " or pass 'apikey' or 'token'"
                        " as a named parameter."
                    )
            else:
                raise ValueError(
                    "Invalid 'url'. Please note that WatsonxToolkit is supported "
                    "only on Cloud and is not yet available for IBM Cloud Pak for Data."
                )

            credentials = Credentials(
                url=self.url.get_secret_value() if self.url else None,
                api_key=self.apikey.get_secret_value() if self.apikey else None,
                token=self.token.get_secret_value() if self.token else None,
=======
            credentials = resolve_watsonx_credentials(
                url=self.url,
                apikey=self.apikey,
                token=self.token,
                password=self.password,
                username=self.username,
                instance_id=self.instance_id,
                version=self.version,
>>>>>>> 735c8a02
                verify=self.verify,
            )
            self.watsonx_client = APIClient(
                credentials=credentials,
                project_id=self.project_id,
                space_id=self.space_id,
            )
            self._watsonx_toolkit = Toolkit(self.watsonx_client)

        self._tools = [
            WatsonxTool(
                watsonx_client=self.watsonx_client,
                name=tool["name"],
                description=tool["description"],
                agent_description=tool.get("agent_description"),
                tool_input_schema=tool.get("input_schema"),
                tool_config_schema=tool.get("config_schema"),
            )
            for tool in self._watsonx_toolkit.get_tools()
        ]

        return self

    def get_tools(self) -> list[WatsonxTool]:  # type: ignore
        """Get the tools in the toolkit."""
        return self._tools  # type: ignore[return-value]

    def get_tool(self, tool_name: str) -> WatsonxTool:
        """Get the tool with a given name."""
        for tool in self.get_tools():
            if tool.name == tool_name:
                return tool
        raise ValueError(f"A tool with the given name ({tool_name}) was not found.")


def _json_schema_to_pydantic_model(
    name: str, schema: Dict[str, Any]
) -> Type[BaseModel]:
    properties = schema.get("properties", {})
    fields = {}

    type_mapping = {
        "string": str,
        "integer": int,
        "number": float,
        "boolean": bool,
        "array": list,
        "object": dict,
    }

    for field_name, field_schema in properties.items():
        field_type = field_schema.get("type", "string")
        is_required = field_name in schema.get("required", [])

        py_type = type_mapping.get(field_type, Any)

        fields[field_name] = (py_type, ... if is_required else None)

    return create_model(name, **fields)  # type: ignore[call-overload]<|MERGE_RESOLUTION|>--- conflicted
+++ resolved
@@ -219,30 +219,6 @@
         if isinstance(self.watsonx_client, APIClient):
             self._watsonx_toolkit = Toolkit(self.watsonx_client)
         else:
-<<<<<<< HEAD
-            check_for_attribute(self.url, "url", "WATSONX_URL")
-
-            if self.url.get_secret_value() in APIClient.PLATFORM_URLS_MAP:
-                if not self.token and not self.apikey:
-                    raise ValueError(
-                        "Did not find 'apikey' or 'token',"
-                        " please add an environment variable"
-                        " `WATSONX_APIKEY` or 'WATSONX_TOKEN' "
-                        "which contains it,"
-                        " or pass 'apikey' or 'token'"
-                        " as a named parameter."
-                    )
-            else:
-                raise ValueError(
-                    "Invalid 'url'. Please note that WatsonxToolkit is supported "
-                    "only on Cloud and is not yet available for IBM Cloud Pak for Data."
-                )
-
-            credentials = Credentials(
-                url=self.url.get_secret_value() if self.url else None,
-                api_key=self.apikey.get_secret_value() if self.apikey else None,
-                token=self.token.get_secret_value() if self.token else None,
-=======
             credentials = resolve_watsonx_credentials(
                 url=self.url,
                 apikey=self.apikey,
@@ -251,7 +227,6 @@
                 username=self.username,
                 instance_id=self.instance_id,
                 version=self.version,
->>>>>>> 735c8a02
                 verify=self.verify,
             )
             self.watsonx_client = APIClient(
