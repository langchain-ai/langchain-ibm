[tool.poetry]
name = "langchain-ibm"
version = "0.2.0"
description = "An integration package connecting IBM watsonx.ai and LangChain"
authors = ["IBM"]
readme = "README.md"
repository = "https://github.com/langchain-ai/langchain-ibm"
license = "MIT"

[tool.poetry.urls]
"Source Code" = "https://github.com/langchain-ai/langchain-ibm/tree/main/libs/ibm"

[tool.poetry.dependencies]
python = ">=3.10,<4.0"
<<<<<<< HEAD
langchain-core = "^0.3"
=======
langchain-core = ">=0.3.0,<0.4"
>>>>>>> 73ebbe5d
ibm-watsonx-ai = "^1.0.8"

[tool.poetry.group.test]
optional = true

[tool.poetry.group.test.dependencies]
pytest = "^7.3.0"
freezegun = "^1.2.2"
pytest-mock = "^3.10.0"
syrupy = "^4.0.2"
pytest-watcher = "^0.3.4"
pytest-asyncio = "^0.21.1"
pytest-cov = "^4.1.0"
langchain-core = { git = "https://github.com/langchain-ai/langchain.git", subdirectory = "libs/core" }

[tool.poetry.group.codespell]
optional = true

[tool.poetry.group.codespell.dependencies]
codespell = "^2.2.0"

[tool.poetry.group.test_integration]
optional = true

[tool.poetry.group.test_integration.dependencies]

[tool.poetry.group.lint]
optional = true

[tool.poetry.group.lint.dependencies]
ruff = "^0.5"

[tool.poetry.group.typing.dependencies]
mypy = "^1.10"
types-requests = "^2"
langchain-core = { git = "https://github.com/langchain-ai/langchain.git", subdirectory = "libs/core" }

[tool.poetry.group.dev]
optional = true

[tool.poetry.group.dev.dependencies]
langchain-core = { git = "https://github.com/langchain-ai/langchain.git", subdirectory = "libs/core" }

[tool.ruff.lint]
select = [
  "E", # pycodestyle
  "F", # pyflakes
  "I", # isort
]

[tool.mypy]
disallow_untyped_defs = "True"

[tool.coverage.run]
omit = ["tests/*"]

[build-system]
requires = ["poetry-core>=1.0.0"]
build-backend = "poetry.core.masonry.api"

[tool.pytest.ini_options]
# --strict-markers will raise errors on unknown marks.
# https://docs.pytest.org/en/7.1.x/how-to/mark.html#raising-errors-on-unknown-marks
#
# https://docs.pytest.org/en/7.1.x/reference/reference.html
# --strict-config       any warnings encountered while parsing the `pytest`
#                       section of the configuration file raise errors.
#
# https://github.com/tophat/syrupy
# --snapshot-warn-unused    Prints a warning on unused snapshots rather than fail the test suite.
addopts = "--snapshot-warn-unused --strict-markers --strict-config --durations=5"
# Registering custom markers.
# https://docs.pytest.org/en/7.1.x/example/markers.html#registering-markers
markers = [
  "requires: mark tests as requiring a specific library",
  "asyncio: mark tests as requiring asyncio",
  "compile: mark placeholder test used to compile integration tests without running them",
  "scheduled: mark tests to run in scheduled testing",
]
asyncio_mode = "auto"<|MERGE_RESOLUTION|>--- conflicted
+++ resolved
@@ -12,11 +12,7 @@
 
 [tool.poetry.dependencies]
 python = ">=3.10,<4.0"
-<<<<<<< HEAD
-langchain-core = "^0.3"
-=======
 langchain-core = ">=0.3.0,<0.4"
->>>>>>> 73ebbe5d
 ibm-watsonx-ai = "^1.0.8"
 
 [tool.poetry.group.test]
