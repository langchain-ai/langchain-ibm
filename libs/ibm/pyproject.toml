[build-system]
requires = ["pdm-backend"]
build-backend = "pdm.backend"

[project]
name = "langchain-ibm"
version = "1.0.0"
description = "An integration package connecting IBM watsonx.ai and LangChain"
authors = [{ name = "IBM" }]
license = { text = "MIT" }
requires-python = ">=3.10,<3.14"
readme = "README.md"

dependencies = [
    "langchain-core>=1.0.0,<2.0.0",
    "ibm-watsonx-ai>=1.3.37,<2.0.0",
]

[project.optional-dependencies]
sql_toolkit = ["pyarrow>=3.0.0"]

[project.urls]
"Source Code" = "https://github.com/langchain-ai/langchain-ibm/tree/main/libs/ibm"
repository = "https://github.com/langchain-ai/langchain-ibm"

[dependency-groups]
lint = [
    "ruff>=0.13.1,<0.14.0",
    "pyarrow>=3.0.0",
]
typing = [
    "mypy>=1.17.1,<2.0.0",
    "types-requests>=2.28.11.5,<3.0.0",
]
test = [
    "pytest>=8.4.0,<9.0.0",
    "freezegun>=1.2.2,<2.0.0",
    "pytest-mock>=3.10.0,<4.0.0",
    "pytest-dotenv>=0.5.2,<1.0.0",
    "syrupy>=4.0.2,<5.0.0",
    "pytest-watcher>=0.3.4,<0.4.0",
    "pytest-asyncio>=0.21.1,<1.0.0",
    "pytest-cov>=4.1.0,<5.0.0",
    "langchain-tests>=1.0.0",
    "pyarrow>=3.0.0",
]

test_integration = []

codespell = [
  "codespell>=2.2.0,<3.0.0",
]

dev = []

[tool.ruff]
fix = true

[tool.ruff.format]
docstring-code-format = true

[tool.ruff.lint]
pydocstyle.convention = "google"
pep8-naming.classmethod-decorators = [
    "langchain_core.pydantic_v1.validator",
]
flake8-annotations.allow-star-arg-any = true
flake8-annotations.mypy-init-return = true
select = ["ALL"]
ignore = [
    "COM812", # Messes with the formatter
    "C901",    # Complex functions
    "PERF203", # Rarely useful
    "PLR0911", # Too many return statements
    "PLR0912", # Too many branches
    "PLR0913", # Too many arguments
    "PLR0914", # Too many local variables
    "PLR0915", # Too many statements
    #TODO
    "TC",
    "BLE001",
    "ANN401",
]

[tool.ruff.lint.per-file-ignores]
"tests/*" = [
    "D",       # Docstring checks in tests
    "PLR2004", # Magic numbers allowed in tests
    "S101",    # Tests need assertions
    "S311",    # Standard pseudo-random generators are not suitable for cryptographic purposes
    "SLF001",  # Private member access in tests
    "T201",
    # TODO
<<<<<<< HEAD
    "PGH003",
    "PT"
=======
    "S",
>>>>>>> c3f4b25e
]
"scripts/*" = [
    "D",
    "T201",
    "INP"
]

[tool.mypy]
plugins = ["pydantic.mypy"]
strict = true
warn_unreachable = true

# TODO: activate for 'strict' checking
disallow_any_generics = false
warn_return_any = false

[tool.coverage.run]
omit = ["tests/*"]

[tool.pytest.ini_options]
addopts = "--snapshot-warn-unused --strict-markers --strict-config --durations=5 -vv"
markers = [
  "requires: mark tests as requiring a specific library",
  "asyncio: mark tests as requiring asyncio",
  "compile: mark placeholder test used to compile integration tests without running them",
]
asyncio_mode = "auto"
filterwarnings = "ignore::pytest.PytestUnraisableExceptionWarning"<|MERGE_RESOLUTION|>--- conflicted
+++ resolved
@@ -91,12 +91,8 @@
     "SLF001",  # Private member access in tests
     "T201",
     # TODO
-<<<<<<< HEAD
     "PGH003",
     "PT"
-=======
-    "S",
->>>>>>> c3f4b25e
 ]
 "scripts/*" = [
     "D",
