--- conflicted
+++ resolved
@@ -1,10 +1,6 @@
 [tool.poetry]
 name = "langchain-ibm"
-<<<<<<< HEAD
-version = "0.1.13"
-=======
 version = "0.2.0"
->>>>>>> fa4b8d35
 description = "An integration package connecting IBM watsonx.ai and LangChain"
 authors = ["IBM"]
 readme = "README.md"
@@ -16,13 +12,8 @@
 
 [tool.poetry.dependencies]
 python = ">=3.10,<4.0"
-<<<<<<< HEAD
-langchain-core = ">=0.2.2,<0.3"
+langchain-core = ">=0.3.0,<0.4"
 ibm-watsonx-ai = "^1.1.9"
-=======
-langchain-core = ">=0.3.0,<0.4"
-ibm-watsonx-ai = "^1.0.8"
->>>>>>> fa4b8d35
 
 [tool.poetry.group.test]
 optional = true
