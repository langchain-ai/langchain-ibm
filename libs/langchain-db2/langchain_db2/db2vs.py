--- conflicted
+++ resolved
@@ -9,9 +9,6 @@
 import os
 import re
 import uuid
-<<<<<<< HEAD
-from typing import TYPE_CHECKING, Any, Callable, TypeVar, cast
-=======
 from collections.abc import Callable
 from typing import (
     TYPE_CHECKING,
@@ -19,7 +16,6 @@
     TypeVar,
     cast,
 )
->>>>>>> ffe119c1
 
 import ibm_db_dbi  # type: ignore[import-untyped]
 import numpy as np
