--- conflicted
+++ resolved
@@ -72,23 +72,6 @@
 
     return cast("T", wrapper)
 
-<<<<<<< HEAD
-=======
-
-def _table_exists(client: Connection, table_name: str) -> bool:
-    cursor = client.cursor()
-    try:
-        cursor.execute(f"SELECT COUNT(*) FROM {table_name}")  # noqa: S608
-    except Exception as ex:
-        if "SQL0204N" in str(ex):
-            return False
-        raise
-    finally:
-        cursor.close()
-    return True
-
-
->>>>>>> 79884ef3
 def _get_distance_function(distance_strategy: DistanceStrategy) -> str:
     # Dictionary to map distance strategies to their corresponding function
     # names
@@ -258,14 +241,9 @@
     client: Connection,
     table_name: str,
     embedding_dim: int,
-<<<<<<< HEAD
-    text_field:
-    str = "text",
+    text_field: str = "text",
     ts_name: str = "TS32K",
     bp_name: str = "BP32K"
-=======
-    text_field: str = "text",
->>>>>>> 79884ef3
 ) -> None:
     """
     Create a table with vector, text, and metadata columns in a 32K tablespace.
@@ -782,14 +760,7 @@
         FROM {self.table_name}
         ORDER BY distance
         FETCH FIRST {k} ROWS ONLY
-<<<<<<< HEAD
-        """
-=======
-        """  # noqa: S608
-        # TODO:  # noqa: FIX002 TD003 TD002
-        #  No APPROX in "FETCH APPROX FIRST" now. This will be added once
-        #  approximate nearest neighbors search in db2 is implemented.
->>>>>>> 79884ef3
+        """
 
         # Execute the query
         cursor = self.client.cursor()
@@ -854,14 +825,7 @@
         FROM {self.table_name}
         ORDER BY distance
         FETCH FIRST {k} ROWS ONLY
-<<<<<<< HEAD
-        """
-=======
-        """  # noqa: S608
-        # TODO:  # noqa: FIX002 TD003 TD002
-        #   No APPROX in "FETCH APPROX FIRST" now. This will be added once
-        #   approximate nearest neighbors search in db2 is implemented.
->>>>>>> 79884ef3
+        """
 
         # Execute the query
         cursor = self.client.cursor()
